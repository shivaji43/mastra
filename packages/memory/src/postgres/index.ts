--- conflicted
+++ resolved
@@ -335,10 +335,6 @@
     try {
       await client.query('BEGIN');
       for (const message of messages) {
-<<<<<<< HEAD
-        // console.log('saving message====', JSON.stringify(message, null, 2));
-=======
->>>>>>> cb3d3b78
         const { id, content, role, createdAt, threadId, toolCallIds, toolCallArgs, type, toolNames } = message;
         let tokens = null;
         if (type === 'text') {
