--- conflicted
+++ resolved
@@ -16,9 +16,6 @@
   | 'record-creted'
   | 'records'
   | 'search'
-<<<<<<< HEAD
   | 'text'
-=======
   | 'trash'
->>>>>>> c459749e
   | 'workflow';