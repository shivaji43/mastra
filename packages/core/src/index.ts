<<<<<<< HEAD
import { Integration } from './integration';
import { IntegrationAction, IntegrationEvent } from './types';
import { DataLayer } from './data-access';
import { Framework } from './framework';
=======
import { IntegrationPlugin } from './plugin';
import {
  IntegrationAction,
  IntegrationActionExcutorParams,
  IntegrationContext,
  IntegrationEvent,
} from './types';
import { omitBy } from 'lodash';
import { DataLayer } from './data-access';
import { AutomationBlueprint } from './workflows/types';
import { blueprintRunner } from './workflows/runner';
import { IntegrationAuth } from './authenticator';
import { Prisma } from '@prisma-app/client';

>>>>>>> 5b412119
export interface Config {
  name: string;
  systemHostURL: string;
  routeRegistrationPath: string;
  blueprintDirPath: string;
  db: {
    provider: string;
    uri: string;
  };
  integrations: Integration[];
  systemActions: IntegrationAction[];
  systemEvents: IntegrationEvent[];
}

export * from './workflows/types';
export { IntegrationError } from './utils/errors';
export { DataLayer } from './data-access';
export { registerRoutes } from './next';
export * from './types';
export { Integration } from './integration';
export { IntegrationCredentialType } from './types';
export {
  PropertyType,
  Connection,
  Credential,
  Entity,
  Property,
  Record,
} from '@prisma-app/client';
export { IntegrationAuth } from './authenticator';
export * from './utils';
export * from './next/utils';
export * from './schemas';
<<<<<<< HEAD
export { Framework } from './framework';
=======

export type FrameWorkConfig = {
  routeRegistrationPath: string;
  systemHostURL: string;
  blueprintDirPath: string;
};
export class IntegrationFramework {
  //global events grouped by plugin
  globalEvents: Map<string, Record<string, IntegrationEvent>> = new Map();
  // global event handlers
  globalEventHandlers: any[] = [];
  // global actions grouped by plugin
  globalActions: Map<string, Record<string, IntegrationAction<any>>> =
    new Map();
  plugins: Map<string, IntegrationPlugin> = new Map();

  dataLayer: DataLayer;

  config: FrameWorkConfig;

  constructor({
    dataLayer,
    config,
  }: {
    dataLayer: DataLayer;
    config: FrameWorkConfig;
  }) {
    this.dataLayer = dataLayer;
    this.config = config;
  }

  async connectedPlugins({ context }: { context: { connectionId: string } }) {
    const plugins = this.availablePlugins();
    const connectionChecks = await Promise.all(
      plugins.map(async ({ plugin }) => {
        const connection =
          await this.dataLayer.getDataIntegrationByConnectionId({
            connectionId: context.connectionId,
            name: plugin.name,
          });
        return { plugin, connected: !!connection };
      })
    );
    return connectionChecks
      .filter(({ connected }) => connected)
      .map(({ plugin }) => plugin);
  }

  registerPlugin(pluginDefinition: IntegrationPlugin) {
    const { name } = pluginDefinition;
    pluginDefinition.attachDataLayer({ dataLayer: this.dataLayer });

    this.plugins.set(name, pluginDefinition);

    pluginDefinition.defineEvents();

    this.registerEvents({
      events: Object.values(pluginDefinition.getEvents()),
      pluginName: name,
    });

    pluginDefinition.defineActions();

    this.registerActions({
      actions: Object.values(pluginDefinition.getActions()),
      pluginName: name,
    });

    this.globalEventHandlers.push(
      ...pluginDefinition.getEventHandlers({
        makeWebhookUrl: this.makeWebhookUrl,
      })
    );
  }

  registerEvents({
    events,
    pluginName = CORE_PLUGIN_NAME,
  }: {
    events: IntegrationEvent[];
    pluginName?: string;
  }) {
    const pluginEvents = this.globalEvents.get(pluginName) || {};
    this.globalEvents.set(pluginName, {
      ...pluginEvents,
      ...events.reduce((acc, event) => ({ ...acc, [event.key]: event }), {}),
    });
  }

  registerActions({
    actions,
    pluginName = CORE_PLUGIN_NAME,
  }: {
    actions: IntegrationAction[];
    pluginName?: string;
  }) {
    const pluginActions = this.globalActions.get(pluginName) || {};

    this.globalActions.set(pluginName, {
      ...pluginActions,
      ...actions.reduce(
        (acc, action) => ({ ...acc, [action.type]: action }),
        {}
      ),
    });
  }

  availablePlugins() {
    return Array.from(this.plugins.entries()).map(([name, plugin]) => {
      return {
        name,
        plugin,
      };
    });
  }

  getPlugin(name: string) {
    return this.plugins.get(name);
  }

  getGlobalEvents() {
    return this.globalEvents;
  }

  getSystemEvents() {
    const events = this.globalEvents.get(CORE_PLUGIN_NAME);
    return omitBy(events, (value) => value.triggerProperties?.isHidden);
  }

  getEventsByPlugin(name: string) {
    return this.globalEvents.get(name);
  }

  getGlobalEventHandlers() {
    return this.globalEventHandlers;
  }

  getActions() {
    return this.globalActions;
  }

  getSystemActions() {
    return this.globalActions.get(CORE_PLUGIN_NAME);
  }

  getActionsByPlugin(name: string, includeHidden?: boolean) {
    const pluginActions = this.globalActions.get(name);

    if (includeHidden) {
      return pluginActions;
    }
    return omitBy(pluginActions, (value) => value.isHidden);
  }

  authenticatablePlugins() {
    return this.availablePlugins().filter(({ plugin }) => {
      try {
        plugin.getAuthenticator();
        return true;
      } catch (e) {
        return false;
      }
    });
  }

  authenticator(name: string) {
    const plugin = this.getPlugin(name);

    if (!plugin) {
      throw new Error(`No plugin exists for ${name}`);
    }

    return plugin.getAuthenticator();
  }

  async connectPlugin({
    name,
    connectionId,
    authenticator,
    credential,
  }: {
    name: string;
    connectionId: string;
    authenticator: IntegrationAuth;
    credential: Omit<
      Prisma.DataIntegrationCredentialUncheckedCreateInput,
      'dataIntegrationId'
    >;
  }) {
    const integration = await authenticator.dataAccess.createDataIntegration({
      dataIntegration: {
        name,
        connectionId,
      },
      credential: credential as any,
    });

    if (authenticator.onDataIntegrationCreated) {
      await authenticator.onDataIntegrationCreated(integration, credential);
    }
  }

  async executeAction({
    pluginName = CORE_PLUGIN_NAME,
    action,
    payload,
  }: {
    pluginName?: string;
    action: string;
    payload: IntegrationActionExcutorParams<any>;
  }) {
    if (pluginName === CORE_PLUGIN_NAME) {
      const actionExecutor = this.globalActions.get(CORE_PLUGIN_NAME)?.[action];

      if (!actionExecutor) {
        throw new Error(`No global action exists for ${action}`);
      }

      return actionExecutor.executor(payload);
    }

    const plugin = this.getPlugin(pluginName);
    if (!plugin) {
      throw new Error(`No plugin exists for ${pluginName}`);
    }

    const actionExecutor = plugin.getActions()?.[action];

    if (!actionExecutor) {
      throw new Error(`No action exists for ${action} in ${pluginName}`);
    }

    return actionExecutor.executor(payload);
  }

  makeWebhookUrl({ event, name }: { name: string; event: string }) {
    return `${this?.config?.systemHostURL}/${this?.config?.routeRegistrationPath}/webhook?name=${name}&event=${event}`;
  }

  async runBlueprint({
    blueprint,
    dataCtx = {},
    ctx,
  }: {
    blueprint: AutomationBlueprint;
    dataCtx?: any;
    ctx: IntegrationContext;
  }) {
    const systemActions = this.getSystemActions();
    const systemEvents = this.getSystemEvents();
    const connectedPlugins = await this.connectedPlugins({
      context: { connectionId: ctx.connectionId },
    });

    const connectedPluginsActions: Record<
      string,
      IntegrationAction<any>
    > = connectedPlugins.reduce((acc, { name }) => {
      const actions = this.getActionsByPlugin(name);
      return { ...acc, ...actions };
    }, {});
    const connectedPluginsEvents: Record<string, IntegrationEvent> =
      connectedPlugins.reduce((acc, { name }) => {
        const events = this.getEventsByPlugin(name);
        return { ...acc, ...events };
      }, {});

    const frameworkActions = { ...systemActions, ...connectedPluginsActions };
    const frameworkEvents = { ...systemEvents, ...connectedPluginsEvents };

    await blueprintRunner({
      dataCtx,
      blueprint,
      frameworkActions,
      frameworkEvents,
      ctx,
    });
  }
}
>>>>>>> 5b412119

export function createFramework(config: Config) {
  if (!config.db.uri) {
    throw new Error('No database config/provider found');
  }

  const dataLayer = new DataLayer({
    url: config.db.uri,
    provider: config.db.provider,
  });

  const framework = new Framework({
    dataLayer,
    config: {
      routeRegistrationPath: config?.routeRegistrationPath,
      systemHostURL: config?.systemHostURL,
      blueprintDirPath: config?.blueprintDirPath,
    },
  });

  // Register integrations
  config.integrations.forEach((integration) => {
    framework.registerIntgeration(integration);
  });

  // Register System actions
  framework.registerActions({
    actions: config.systemActions,
  });

  // Register System events
  framework.registerEvents({
    events: config.systemEvents,
  });

  return framework;
}<|MERGE_RESOLUTION|>--- conflicted
+++ resolved
@@ -1,24 +1,8 @@
-<<<<<<< HEAD
+import { DataLayer } from './data-access';
+import { Framework } from './framework';
 import { Integration } from './integration';
 import { IntegrationAction, IntegrationEvent } from './types';
-import { DataLayer } from './data-access';
-import { Framework } from './framework';
-=======
-import { IntegrationPlugin } from './plugin';
-import {
-  IntegrationAction,
-  IntegrationActionExcutorParams,
-  IntegrationContext,
-  IntegrationEvent,
-} from './types';
-import { omitBy } from 'lodash';
-import { DataLayer } from './data-access';
-import { AutomationBlueprint } from './workflows/types';
-import { blueprintRunner } from './workflows/runner';
-import { IntegrationAuth } from './authenticator';
-import { Prisma } from '@prisma-app/client';
 
->>>>>>> 5b412119
 export interface Config {
   name: string;
   systemHostURL: string;
@@ -52,289 +36,7 @@
 export * from './utils';
 export * from './next/utils';
 export * from './schemas';
-<<<<<<< HEAD
 export { Framework } from './framework';
-=======
-
-export type FrameWorkConfig = {
-  routeRegistrationPath: string;
-  systemHostURL: string;
-  blueprintDirPath: string;
-};
-export class IntegrationFramework {
-  //global events grouped by plugin
-  globalEvents: Map<string, Record<string, IntegrationEvent>> = new Map();
-  // global event handlers
-  globalEventHandlers: any[] = [];
-  // global actions grouped by plugin
-  globalActions: Map<string, Record<string, IntegrationAction<any>>> =
-    new Map();
-  plugins: Map<string, IntegrationPlugin> = new Map();
-
-  dataLayer: DataLayer;
-
-  config: FrameWorkConfig;
-
-  constructor({
-    dataLayer,
-    config,
-  }: {
-    dataLayer: DataLayer;
-    config: FrameWorkConfig;
-  }) {
-    this.dataLayer = dataLayer;
-    this.config = config;
-  }
-
-  async connectedPlugins({ context }: { context: { connectionId: string } }) {
-    const plugins = this.availablePlugins();
-    const connectionChecks = await Promise.all(
-      plugins.map(async ({ plugin }) => {
-        const connection =
-          await this.dataLayer.getDataIntegrationByConnectionId({
-            connectionId: context.connectionId,
-            name: plugin.name,
-          });
-        return { plugin, connected: !!connection };
-      })
-    );
-    return connectionChecks
-      .filter(({ connected }) => connected)
-      .map(({ plugin }) => plugin);
-  }
-
-  registerPlugin(pluginDefinition: IntegrationPlugin) {
-    const { name } = pluginDefinition;
-    pluginDefinition.attachDataLayer({ dataLayer: this.dataLayer });
-
-    this.plugins.set(name, pluginDefinition);
-
-    pluginDefinition.defineEvents();
-
-    this.registerEvents({
-      events: Object.values(pluginDefinition.getEvents()),
-      pluginName: name,
-    });
-
-    pluginDefinition.defineActions();
-
-    this.registerActions({
-      actions: Object.values(pluginDefinition.getActions()),
-      pluginName: name,
-    });
-
-    this.globalEventHandlers.push(
-      ...pluginDefinition.getEventHandlers({
-        makeWebhookUrl: this.makeWebhookUrl,
-      })
-    );
-  }
-
-  registerEvents({
-    events,
-    pluginName = CORE_PLUGIN_NAME,
-  }: {
-    events: IntegrationEvent[];
-    pluginName?: string;
-  }) {
-    const pluginEvents = this.globalEvents.get(pluginName) || {};
-    this.globalEvents.set(pluginName, {
-      ...pluginEvents,
-      ...events.reduce((acc, event) => ({ ...acc, [event.key]: event }), {}),
-    });
-  }
-
-  registerActions({
-    actions,
-    pluginName = CORE_PLUGIN_NAME,
-  }: {
-    actions: IntegrationAction[];
-    pluginName?: string;
-  }) {
-    const pluginActions = this.globalActions.get(pluginName) || {};
-
-    this.globalActions.set(pluginName, {
-      ...pluginActions,
-      ...actions.reduce(
-        (acc, action) => ({ ...acc, [action.type]: action }),
-        {}
-      ),
-    });
-  }
-
-  availablePlugins() {
-    return Array.from(this.plugins.entries()).map(([name, plugin]) => {
-      return {
-        name,
-        plugin,
-      };
-    });
-  }
-
-  getPlugin(name: string) {
-    return this.plugins.get(name);
-  }
-
-  getGlobalEvents() {
-    return this.globalEvents;
-  }
-
-  getSystemEvents() {
-    const events = this.globalEvents.get(CORE_PLUGIN_NAME);
-    return omitBy(events, (value) => value.triggerProperties?.isHidden);
-  }
-
-  getEventsByPlugin(name: string) {
-    return this.globalEvents.get(name);
-  }
-
-  getGlobalEventHandlers() {
-    return this.globalEventHandlers;
-  }
-
-  getActions() {
-    return this.globalActions;
-  }
-
-  getSystemActions() {
-    return this.globalActions.get(CORE_PLUGIN_NAME);
-  }
-
-  getActionsByPlugin(name: string, includeHidden?: boolean) {
-    const pluginActions = this.globalActions.get(name);
-
-    if (includeHidden) {
-      return pluginActions;
-    }
-    return omitBy(pluginActions, (value) => value.isHidden);
-  }
-
-  authenticatablePlugins() {
-    return this.availablePlugins().filter(({ plugin }) => {
-      try {
-        plugin.getAuthenticator();
-        return true;
-      } catch (e) {
-        return false;
-      }
-    });
-  }
-
-  authenticator(name: string) {
-    const plugin = this.getPlugin(name);
-
-    if (!plugin) {
-      throw new Error(`No plugin exists for ${name}`);
-    }
-
-    return plugin.getAuthenticator();
-  }
-
-  async connectPlugin({
-    name,
-    connectionId,
-    authenticator,
-    credential,
-  }: {
-    name: string;
-    connectionId: string;
-    authenticator: IntegrationAuth;
-    credential: Omit<
-      Prisma.DataIntegrationCredentialUncheckedCreateInput,
-      'dataIntegrationId'
-    >;
-  }) {
-    const integration = await authenticator.dataAccess.createDataIntegration({
-      dataIntegration: {
-        name,
-        connectionId,
-      },
-      credential: credential as any,
-    });
-
-    if (authenticator.onDataIntegrationCreated) {
-      await authenticator.onDataIntegrationCreated(integration, credential);
-    }
-  }
-
-  async executeAction({
-    pluginName = CORE_PLUGIN_NAME,
-    action,
-    payload,
-  }: {
-    pluginName?: string;
-    action: string;
-    payload: IntegrationActionExcutorParams<any>;
-  }) {
-    if (pluginName === CORE_PLUGIN_NAME) {
-      const actionExecutor = this.globalActions.get(CORE_PLUGIN_NAME)?.[action];
-
-      if (!actionExecutor) {
-        throw new Error(`No global action exists for ${action}`);
-      }
-
-      return actionExecutor.executor(payload);
-    }
-
-    const plugin = this.getPlugin(pluginName);
-    if (!plugin) {
-      throw new Error(`No plugin exists for ${pluginName}`);
-    }
-
-    const actionExecutor = plugin.getActions()?.[action];
-
-    if (!actionExecutor) {
-      throw new Error(`No action exists for ${action} in ${pluginName}`);
-    }
-
-    return actionExecutor.executor(payload);
-  }
-
-  makeWebhookUrl({ event, name }: { name: string; event: string }) {
-    return `${this?.config?.systemHostURL}/${this?.config?.routeRegistrationPath}/webhook?name=${name}&event=${event}`;
-  }
-
-  async runBlueprint({
-    blueprint,
-    dataCtx = {},
-    ctx,
-  }: {
-    blueprint: AutomationBlueprint;
-    dataCtx?: any;
-    ctx: IntegrationContext;
-  }) {
-    const systemActions = this.getSystemActions();
-    const systemEvents = this.getSystemEvents();
-    const connectedPlugins = await this.connectedPlugins({
-      context: { connectionId: ctx.connectionId },
-    });
-
-    const connectedPluginsActions: Record<
-      string,
-      IntegrationAction<any>
-    > = connectedPlugins.reduce((acc, { name }) => {
-      const actions = this.getActionsByPlugin(name);
-      return { ...acc, ...actions };
-    }, {});
-    const connectedPluginsEvents: Record<string, IntegrationEvent> =
-      connectedPlugins.reduce((acc, { name }) => {
-        const events = this.getEventsByPlugin(name);
-        return { ...acc, ...events };
-      }, {});
-
-    const frameworkActions = { ...systemActions, ...connectedPluginsActions };
-    const frameworkEvents = { ...systemEvents, ...connectedPluginsEvents };
-
-    await blueprintRunner({
-      dataCtx,
-      blueprint,
-      frameworkActions,
-      frameworkEvents,
-      ctx,
-    });
-  }
-}
->>>>>>> 5b412119
 
 export function createFramework(config: Config) {
   if (!config.db.uri) {
