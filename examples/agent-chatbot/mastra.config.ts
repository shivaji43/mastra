import { FirecrawlIntegration } from '@mastra/firecrawl'
import { SlackIntegration } from '@mastra/slack'
import { z } from 'zod'
// @ts-ignore
import { Config } from '@mastra/core'
import {
  callAgent,
  getAthletesForTeam,
  getScores,
  getSportsNews,
  reportAnswers,
  sendSlackMessage,
  siteCrawlSync,
  syncTeams
} from './lib/mastra/system-apis'

export const config: Config = {
  name: 'agent-chatbot',
  integrations: [
    new FirecrawlIntegration({
      config: {
        API_KEY: process.env.FIRECRAWL_API_KEY!
      }
    }),

    // @ts-ignore
    new SlackIntegration({
      config: {
        CLIENT_ID: process.env.SLACK_CLIENT_ID!,
        CLIENT_SECRET: process.env.SLACK_CLIENT_SECRET!,
        REDIRECT_URI: `https://redirectmeto.com/${new URL(
          '/api/mastra/connect/callback',
          process.env.APP_URL
        ).toString()}`,
        SCOPES: ['channels:manage', 'users:read', 'chat:write']
      }
    })
  ],
  db: {
    provider: 'postgres',
    uri: process.env.DB_URL!
  },
  agents: {
    agentDirPath: '/agents',
    vectorProvider: [
      {
        name: 'pinecone',
        provider: 'pinecone',
        apiKey: process.env.PINECONE_API_KEY!
      }
    ]
  },
  logs: {
    provider: 'UPSTASH',
    config: {
      url: 'https://prepared-mongoose-49206.upstash.io',
      token: process.env.UPSTASH_API_KEY!
    }
  },
  workflows: {
    blueprintDirPath: '/mastra-blueprints',
    systemEvents: {
      REPORT_ANSWERS: {
        label: 'Report answers for NFL Analyst bot',
        description: 'Report answers for NFL Analyst bot',
        schema: z.object({
          message: z.string()
        })
      },
      CRAWL_SITE_SYNC: {
        label: 'Start crawl for a site',
        description: 'Start crawl for a site',
        schema: z.object({
          url: z.string(),
          entityType: z.string()
        })
      },
      SYNC_TEAMS: {
        label: 'Sync teams',
        description: 'Sync teams',
        schema: z.object({}),
        handler: syncTeams,
        entityType: 'teams',
        fields: [
          {
            name: 'id',
            displayName: 'Team ID',
            type: 'SINGLE_LINE_TEXT',
<<<<<<< HEAD
            order: 1
=======
            order: 0
>>>>>>> e522fbba
          },
          {
            name: 'name',
            displayName: 'Name',
            type: 'SINGLE_LINE_TEXT',
<<<<<<< HEAD
            order: 2
=======
            order: 1
>>>>>>> e522fbba
          }
        ]
      },
      REPORT_GAME_RESULTS: {
        label: 'Report Game Results',
        description: 'Sync teams',
        schema: z.object({
          week: z.string(),
          day: z.enum(['monday', 'thursday', 'sunday'])
        })
      }
    },
    systemApis: [
      {
        type: 'execute_site_crawl_sync',
        label: 'Crawls and syncs data for data',
        description: 'Crawls and syncs data for data',
        schema: z.object({
          url: z.string(),
          entityType: z.string()
        }),
        executor: siteCrawlSync
      },
      {
        type: 'get_scores_for_nfl_matchups',
        label: 'Provides scores for different NFL matchups by week',
        description: 'Provides scores for different NFL matchups by week',
        schema: z.object({
          week: z.string(),
          day: z.enum(['monday', 'thursday', 'sunday'])
        }),
        executor: async ({ data }: { data: any }) => {
          const scores = await getScores(data)
          return scores
        }
      },
      {
        type: 'get_athletes_for_nfl_team',
        label: 'Provides athlete information for NFL team',
        description: 'Provides athlete information for NFL team',
        schema: z.object({
          teamId: z.number(),
          position: z.enum(['PK', 'WR', 'QB', 'P'])
        }),
        executor: async ({ data }: any) => {
          const athlete = await getAthletesForTeam(data)
          return athlete
        }
      },
      {
        type: 'get_sports_news',
        label: 'Get sports news',
        description: 'Get sports news',
        schema: z.object({}),
        executor: async () => {
          return await getSportsNews()
        }
      },
      {
        type: 'send_slack_message',
        label: 'Send message to slack',
        description: 'Send message to slack',
        schema: z.object({
          message: z.string(),
          channelId: z.string()
        }),
        executor: sendSlackMessage
      },
      {
        type: 'report_answers_to_slack',
        label: 'Triggers a workflow for questions asked to the bot',
        description: 'Triggers a workflow for questions asked to the bot',
        schema: z.object({
          message: z.string()
        }),
        executor: reportAnswers
      },
      {
        type: 'trigger_agent_call',
        label: 'Trigger Agent Call',
        description: 'Calls an Agent',
        schema: z.object({
          message: z.string()
        }),
        outputSchema: z.object({
          message: z.string()
        }),
        executor: callAgent
      }
    ]
  },
  systemHostURL: process.env.APP_URL!,
  routeRegistrationPath: '/api/mastra'
}

// {
//   "name": "athletes",
//   "fields": ["id", "name", "age", "jersey", "position", "experience", "college"],
//   "index": "athletes"
// },
// {
//   "name": "scores",
//   "fields": ["homeTeam", "winner", "score", "team", "id", "name", "shortName", "season", "week"],
//   "index": "scores"
// }
// {
//   "name": " news",
//   "fields": ["homeTeam", "winner", "score", "team", "id", "name", "shortName", "season", "week"],
//   "index": "news"
// }<|MERGE_RESOLUTION|>--- conflicted
+++ resolved
@@ -86,21 +86,13 @@
             name: 'id',
             displayName: 'Team ID',
             type: 'SINGLE_LINE_TEXT',
-<<<<<<< HEAD
-            order: 1
-=======
             order: 0
->>>>>>> e522fbba
           },
           {
             name: 'name',
             displayName: 'Name',
             type: 'SINGLE_LINE_TEXT',
-<<<<<<< HEAD
-            order: 2
-=======
             order: 1
->>>>>>> e522fbba
           }
         ]
       },
